from api.serializers import (
    UserSerializer,
    StarredItemSerializer,
    QuestionSerializer,
    AnswerSerializer,
    ResolveSerializer
)
from questions.models import User, StarredItem, Question, Answer, Resolve
from rest_framework import generics
from rest_framework.reverse import reverse
from rest_framework.response import Response
from rest_framework.decorators import api_view
from api.permissions import (
    IsAuthorOrReadOnly,
    IsStarOwnerOrReadOnly,
    IsAnswerOwnerOrReadOnly,
    OnlyAuthorCanMarkResolved
)
from rest_framework.permissions import (
    IsAuthenticatedOrReadOnly,
    IsAuthenticated
)
from django.contrib.contenttypes.models import ContentType


@api_view(['GET',])
def api_root(request, format=None):
    return Response({
        'users': reverse('user-list', request=request, format=format),
        'questions': reverse('question-list', request=request, format=format),
        'my-questions': reverse('user-question-list',
                                request=request,
                                format=format),
        'my-answers': reverse('user-answer-list',
                              request=request,
                              format=format)
    })


class UserListView(generics.ListAPIView):
    """
    Retrieves list of all users
    """
    queryset = User.objects.all()
    serializer_class = UserSerializer


class UserDetailView(generics.RetrieveAPIView):
    """
    Detail page for a single user
    """
    queryset = User.objects.all()
    serializer_class = UserSerializer


class UserQuestionListView(generics.ListAPIView):
    """
    Retrieves author's list of questions
    """
    serializer_class = QuestionSerializer
    permission_classes = (IsAuthenticated,)

    def get_queryset(self):
        user = self.request.user
        return Question.objects.filter(author=user)
<<<<<<< HEAD
    
    def perform_create(self, serializer):
        serializer.save(author=self.request.user)
=======
>>>>>>> 5f432abc


class UserAnswerListView(generics.ListAPIView):
    """
    Retrieves author's list of answers
    """
    serializer_class = AnswerSerializer
    permission_classes = (IsAuthenticated,)

    def get_queryset(self):
        user = self.request.user
        return Answer.objects.filter(author=user)


class StarredItemDetail(generics.RetrieveDestroyAPIView):
    """
    Retrieves details of starred item
    Only owners and remove their stars
    TODO = make it specific for a logged in user
    """
    queryset = StarredItem.objects.all()
    serializer_class = StarredItemSerializer
    permission_classes = (IsAuthenticatedOrReadOnly, IsStarOwnerOrReadOnly)


class QuestionListView(generics.ListCreateAPIView):
    """
    Retrieves list of questions
    Allows logged in users to submit new questions
    """
    queryset = Question.objects.all()
    serializer_class = QuestionSerializer
    permission_classes = (IsAuthenticatedOrReadOnly,)

    def perform_create(self, serializer):
        serializer.save(author=self.request.user)


class QuestionDetailView(generics.RetrieveDestroyAPIView):
    """
    Retrieves details of one question
    Allows only authors to destroy their questions
    """
    queryset = Question.objects.all()
    serializer_class = QuestionSerializer
    permission_classes = (IsAuthenticatedOrReadOnly, IsAuthorOrReadOnly,)


class QuestionsByUserListView(generics.ListAPIView):
    """
    Retrieves list of questions by selected user
    """
    serializer_class = QuestionSerializer

    def get_queryset(self):
        pk = self.kwargs['pk']
        user = User.objects.get(pk=pk)
        return Question.objects.filter(author=user)


class AnswersByUserListView(generics.ListAPIView):
    """
    Retrieves list of answers by selected user
    """
    serializer_class = AnswerSerializer

    def get_queryset(self):
        pk = self.kwargs['pk']
        user = User.objects.get(pk=pk)
        return Answer.objects.filter(author=user)


class AnswerDetailView(generics.RetrieveDestroyAPIView):
    """
    Retrieves details for a specific answer
    Allows answer owners to delete
    """
    queryset = Answer.objects.all()
    serializer_class = AnswerSerializer
    permission_classes = (IsAuthenticatedOrReadOnly, IsAnswerOwnerOrReadOnly)


class QuestionAnswerList(generics.ListCreateAPIView):
    """
    Lists answers for a specific question
    Allows logged in users to post an answer
    """
    serializer_class = AnswerSerializer
    permission_classes = (IsAuthenticatedOrReadOnly,)

    def get_queryset(self):
        question = Question.objects.get(pk=self.kwargs['pk'])
        return Answer.objects.filter(question=question)

    def perform_create(self, serializer):
        question = Question.objects.get(pk=self.kwargs['pk'])
        serializer.save(author=self.request.user, question=question)


class QuestionStarList(generics.ListCreateAPIView):
    """
    Lists star instances for a specific question
    Allows logged in users to add a star
    """
    serializer_class = StarredItemSerializer
    permission_classes = (IsAuthenticatedOrReadOnly,)

    def get_queryset(self):
        content_type = ContentType.objects.get(model='question')
        return StarredItem.objects.filter(object_id=self.kwargs['pk'],
                                          content_type=content_type)

    def perform_create(self, serializer):
        question = Question.objects.get(pk=self.kwargs['pk'])
        serializer.save(user=self.request.user, content_object=question)


class QuestionResolve(generics.ListCreateAPIView):
    """
    Displays resolution for a question
    Allows question owner to choose a correct answer
    """
    serializer_class = ResolveSerializer
    permission_classes = (IsAuthenticatedOrReadOnly, OnlyAuthorCanMarkResolved)

    def get_queryset(self):
        question = Question.objects.get(pk=self.kwargs['pk'])
        return Resolve.objects.filter(resolved_question=question)

    def perform_create(self, serializer):
        question = Question.objects.get(pk=self.kwargs['pk'])
        serializer.save(resolved_question=question)


class AnswerStarList(generics.ListCreateAPIView):
    """
    Retrieves list of stars for an answer
    Allows logged in users to star an answer
    """
    serializer_class = StarredItemSerializer
    permission_classes = (IsAuthenticatedOrReadOnly,)

    def get_queryset(self):
        content_type = ContentType.objects.get(model='answer')
        return StarredItem.objects.filter(object_id=self.kwargs['pk'],
                                          content_type=content_type)

    def perform_create(self, serializer):
        answer = Answer.objects.get(pk=self.kwargs['pk'])
        serializer.save(user=self.request.user, content_object=answer)<|MERGE_RESOLUTION|>--- conflicted
+++ resolved
@@ -63,12 +63,6 @@
     def get_queryset(self):
         user = self.request.user
         return Question.objects.filter(author=user)
-<<<<<<< HEAD
-    
-    def perform_create(self, serializer):
-        serializer.save(author=self.request.user)
-=======
->>>>>>> 5f432abc
 
 
 class UserAnswerListView(generics.ListAPIView):
