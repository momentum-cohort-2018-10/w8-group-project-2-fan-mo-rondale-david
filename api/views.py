--- conflicted
+++ resolved
@@ -4,12 +4,8 @@
     UserSerializer,
     StarredItemSerializer,
     QuestionSerializer,
-<<<<<<< HEAD
-    AnswerSerializer)
-=======
     AnswerSerializer
 )
->>>>>>> master
 from questions.models import User, StarredItem, Question, Answer
 from rest_framework import generics
 from rest_framework.reverse import reverse
@@ -48,10 +44,8 @@
     serializer_class = UserSerializer
 
 
-<<<<<<< HEAD
-=======
 class UserQuestionListView(generics.ListAPIView):
-    """ 
+    """
     Retrieves author's list of questions
     """
     serializer_class = QuestionSerializer
@@ -63,7 +57,7 @@
 
 
 class UserAnswerListView(generics.ListAPIView):
-    """ 
+    """
     Retrieves author's list of answers
     """
     serializer_class = AnswerSerializer
@@ -87,7 +81,6 @@
         serializer.save(user=self.request.user)
 
 
->>>>>>> c8498993
 class StarredItemDetail(generics.RetrieveDestroyAPIView):
     """
     Retrieves details of starred item
@@ -133,11 +126,13 @@
         pk = self.kwargs['pk']
         user = User.objects.get(pk=pk)
         return Question.objects.filter(author=user)
- 
+
+
 class AnswersByUserListView(generics.ListAPIView):
     """
     Retrieves list of answers by selected user
     """
+
 
 class AnswerDetailView(generics.RetrieveDestroyAPIView):
     queryset = Answer.objects.all()
@@ -157,7 +152,6 @@
     def perform_create(self, serializer):
         question = Question.objects.get(pk=self.kwargs['pk'])
         serializer.save(author=self.request.user, question=question)
-<<<<<<< HEAD
 
 
 class QuestionStarList(generics.ListCreateAPIView):
@@ -186,6 +180,4 @@
 
     def perform_create(self, serializer):
         answer = Answer.objects.get(pk=self.kwargs['pk'])
-        serializer.save(user=self.request.user, content_object=answer)
-=======
->>>>>>> c8498993
+        serializer.save(user=self.request.user, content_object=answer)