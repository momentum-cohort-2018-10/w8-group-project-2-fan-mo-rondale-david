"""questionbox URL Configuration

The `urlpatterns` list routes URLs to views. For more information please see:
    https://docs.djangoproject.com/en/2.1/topics/http/urls/
Examples:
Function views
    1. Add an import:  from my_app import views
    2. Add a URL to urlpatterns:  path('', views.home, name='home')
Class-based views
    1. Add an import:  from other_app.views import Home
    2. Add a URL to urlpatterns:  path('', Home.as_view(), name='home')
Including another URLconf
    1. Import the include() function: from django.urls import include, path
    2. Add a URL to urlpatterns:  path('blog/', include('blog.urls'))
"""
from django.contrib import admin
from django.urls import path, include
from questions import views
from questions import views as questions_views
from api import urls as api_urls
from django.conf import settings
from django.conf.urls.static import static
from questions.backends import CustomRegistrationView


urlpatterns = [
    path('', views.QuestionListView.as_view(), name='home'),
    path('api/', include(api_urls)),
    path('admin/', admin.site.urls),
    path('accounts/', include('registration.backends.simple.urls')),
    path('accounts/register',
         CustomRegistrationView.as_view(),
         name='registration'),
    path('userprofile/', questions_views.profile, name='profile'),
<<<<<<< HEAD
    path('userprofile/edit/', questions_views.edit_profile, name='edit_profile'),
    path('userprofile/change-password/', questions_views.change_password, name='change_password'),

    path('starred_question/', questions_views.starred_question, name='starred_question'),
    path('userprofile/starred/', questions_views.question_starred_list, name='question_starred_list'),
=======
    path('userprofile/edit/',
         questions_views.edit_profile,
         name='edit_profile'),
    path('change-password/',
         questions_views.change_password,
         name='change_password'),
>>>>>>> 5f432abc
]

if settings.DEBUG:
    urlpatterns += static(settings.MEDIA_URL,
                          document_root=settings.MEDIA_ROOT)

    import debug_toolbar
    urlpatterns = [
        path('__debug__/', include(debug_toolbar.urls)),
    ] + urlpatterns<|MERGE_RESOLUTION|>--- conflicted
+++ resolved
@@ -32,20 +32,12 @@
          CustomRegistrationView.as_view(),
          name='registration'),
     path('userprofile/', questions_views.profile, name='profile'),
-<<<<<<< HEAD
-    path('userprofile/edit/', questions_views.edit_profile, name='edit_profile'),
-    path('userprofile/change-password/', questions_views.change_password, name='change_password'),
-
-    path('starred_question/', questions_views.starred_question, name='starred_question'),
-    path('userprofile/starred/', questions_views.question_starred_list, name='question_starred_list'),
-=======
     path('userprofile/edit/',
          questions_views.edit_profile,
          name='edit_profile'),
     path('change-password/',
          questions_views.change_password,
          name='change_password'),
->>>>>>> 5f432abc
 ]
 
 if settings.DEBUG:
