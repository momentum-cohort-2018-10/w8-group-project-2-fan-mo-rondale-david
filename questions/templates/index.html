--- conflicted
+++ resolved
@@ -83,29 +83,6 @@
                         </div>
                     </nav>
                 </div>
-<<<<<<< HEAD
-                <nav class="level is-mobile">
-                    <div class="level-left question-controls">
-
-                        <a class="level-item" aria-label="reply">
-                            <span class="icon is-small">
-                                <i class="fas fa-reply fa-lg" aria-hidden="true"></i>
-                            </span>
-                        </a>
-                        <a class="level-item" aria-label="like">
-                            <span class="icon is-small">
-                                
-                                {% if question.star %}
-                                    <i class="fas fa-star fa-lg starred" aria-hidden="true" data-question="{{ question.id }}"></i>
-                                {% else %}
-                                    <i class="fas fa-star fa-lg unstarred" aria-hidden="true" data-question="{{ question.id }}"></i>
-                                {% endif %}
-                            </span>
-                        </a>
-                        <div>
-                            <p><strong>{{ question.stars.count }} Star{{ question.stars.count|pluralize }}</strong></p>
-                            <p><strong>{{ question.answers.count }} Answer{{ question.answers.count|pluralize }}</strong></p>
-=======
                 <div class="answer-box">
                         
                 
@@ -166,7 +143,6 @@
                                 
 
                             </p>
->>>>>>> 5f432abc
                         </div>
 
                     {% endfor %}
