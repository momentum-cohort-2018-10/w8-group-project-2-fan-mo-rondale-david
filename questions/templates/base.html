--- conflicted
+++ resolved
@@ -26,13 +26,6 @@
     {% endblock header %}
 </head>
 <body>
-<<<<<<< HEAD
-    <script src="https://code.jquery.com/jquery-3.3.1.min.js"
-		integrity="sha256-FgpCb/KJQlLNfOu91ta32o/NMZxltwRo8QtmkMRdAu8="
-		crossorigin="anonymous"></script>
-    
-=======
->>>>>>> c458d8e0
     <header>
         <div class="brand logo">
             <h1 class="title">¿Questions?</h1>
