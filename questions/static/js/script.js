--- conflicted
+++ resolved
@@ -492,17 +492,6 @@
 
 
 
-function startQuestions() {
-    // click button to ask a question, opens modal with form
-<<<<<<< HEAD
-    document.getElementById('ask-question').addEventListener('click', toggleModal);
-    document.getElementById('new-question-cancel').addEventListener('click', toggleModal);
-    document.getElementById('new-question-submit').addEventListener('click', postNewQuestion);
-    setupCSRFAjax()
-}
-startQuestions()
-
-
 function getUserQuestions() {
     console.log(this);
     $.ajax({
@@ -511,7 +500,7 @@
     }).done(function(response){
         console.log(response);
         document.querySelector('.tile.is-child.box').innerHTML = "";
-        addQuestionsToProfile(response)
+        addQuestionsToProfile(response.results);
     }).fail(function(response){
         console.log("There was an issue gettting the user's questions.");
         console.log(response);
@@ -532,7 +521,7 @@
     }).done(function(response){
         console.log(response);
         document.querySelector('.tile.is-child.box').innerHTML = "";
-        addAnswersToProfile(response)
+        addAnswersToProfile(response.results);
     }).fail(function(response){
         console.log("There was an issue gettting the user's answers.");
         console.log(response);
@@ -565,32 +554,11 @@
 }
 
 
-// Following code is for infinite scrolling feature
-
-// init controller
-var controller = new ScrollMagic.Controller()
-// create scene
-var scene = new ScrollMagic.Scene({triggerElement: "#loader", triggerHook: "onEnter"})
-        .addTo(controller)
-        .addIndicators()
-        .on("enter", function (e) {
-            if (!$("#loader").hasClass("active")) {
-                $("#loader").addClass("active");
-                
-                console.log("loading new items");
-                loadTenQuestions()
-                
-                
-            }
-        });
-let apiPage = 1;
-function loadTenQuestions() {
-=======
+function startQuestions() {
     let questionButton = document.getElementById('ask-question');
     if (questionButton) {
         questionButton.addEventListener('click', toggleModal);
     }
->>>>>>> 44e92d07
 
     let questionClose = document.getElementById('new-question-cancel');
     if (questionClose) {
@@ -632,7 +600,6 @@
     }
     
 }
-
 
 function setupCSRFAjax () {
     var csrftoken = Cookies.get('csrftoken')
