--- conflicted
+++ resolved
@@ -1,4 +1,3 @@
-<<<<<<< HEAD
 function getCookie(name) {
     var cookieValue = null;
     if (document.cookie && document.cookie !== '') {
@@ -14,9 +13,6 @@
     }
     return cookieValue;
 }
-=======
-/* globals $ */
->>>>>>> a4400fc5
 
 let csrftoken = getCookie('csrftoken');
 
@@ -24,17 +20,8 @@
     this.classList.toggle('is-active');
     document.querySelector('.navbar-menu').classList.toggle('is-active');
 }
-<<<<<<< HEAD
 function toggleModal(){
     modal.classList.toggle('is-active');
-=======
-
-
-document.getElementById('ask-question').addEventListener('click', askQuestionModal)
-// click button to ask a question, opens modal with form
-function askQuestionModal(){
-    modal.style.display = "block";
->>>>>>> a4400fc5
 }
 
 function init() {
@@ -47,7 +34,7 @@
     });
 }
 
-<<<<<<< HEAD
+
 init()
 
 function starItem(){
@@ -91,20 +78,9 @@
     icon.classList.toggle('starred');
     
     console.log(icon);
-=======
-document.getElementById('close-modal').addEventListener('click', closeModal)
-// click 'x' in top right of modal to close modal
-function closeModal(){
-    modal.style.display = "none";
-}
 
 
-document.getElementById('modal-background').addEventListener('click', closeBackgroundModal)
-// click anywhere in backgroud of modal to close modal
-function closeBackgroundModal(){
-    modal.style.display = "none";
 }
-
 
 document.getElementById('new-question-cancel').addEventListener('click', closeQuestionCancel)
 // click 'cancel' button to close modal
@@ -131,5 +107,4 @@
 
 function addQuestionToList(question){
     $('question-list').append(question)
->>>>>>> a4400fc5
 }