--- conflicted
+++ resolved
@@ -1,5 +1,4 @@
 function init() {
-<<<<<<< HEAD
     // document.querySelector('.navbar-burger').addEventListener('click', toggleNavBar);
     // document.getElementById('close-modal').addEventListener('click', toggleModal);
     // document.getElementById('modal-background').addEventListener('click', toggleModal);
@@ -15,7 +14,7 @@
     // });
     document.querySelector("li[data-target='pane-1']").addEventListener('click', getUserQuestions);
     document.querySelector("li[data-target='pane-2']").addEventListener('click', getUserAnswers);
-=======
+    
     let navBar = document.querySelector('.navbar-burger');
     if (navBar) {
         navBar.addEventListener('click', toggleNavBar);
@@ -59,7 +58,6 @@
         })
     }
     
->>>>>>> 2d79b491
 }
 init()
 let openQuestion;
@@ -393,7 +391,6 @@
 startQuestions()
 
 
-<<<<<<< HEAD
 function setupCSRFAjax () {
     var csrftoken = Cookies.get('csrftoken')
   
@@ -472,8 +469,6 @@
 // these HTTP methods do not require CSRF protection
 return (/^(GET|HEAD|OPTIONS|TRACE)$/.test(method))
 }
-=======
->>>>>>> 2d79b491
 
 
 
