--- conflicted
+++ resolved
@@ -32,7 +32,6 @@
     }
 }
 
-<<<<<<< HEAD
 function init() {
     document.querySelector('.navbar-burger').addEventListener('click', toggleNavBar);
     // click button to ask a question, opens modal with form
@@ -45,7 +44,7 @@
     // document.getElementById('new-question-cancel').addEventListener('click', toggleModal)
     // document.getElementById('new-question-submit').addEventListener('click', postNewQuestion)
     document.querySelector("li[data-target='pane-2']").addEventListener('click', getUserQuestions);
-=======
+}
 function starItem(pk){
     
     $.ajax({
@@ -75,7 +74,7 @@
         toggleStar(star);
         
     });
->>>>>>> 5f432abc
+
 }
 
 function toggleStar(icon){
