--- conflicted
+++ resolved
@@ -210,7 +210,6 @@
     textarea.parentNode.parentNode.parentNode.insertAdjacentHTML('afterend', answerHTML(answer, false));
 }
 
-<<<<<<< HEAD
 function loadAnswers(e) {
 
     let pk = e.getAttribute('data-question');
@@ -280,8 +279,6 @@
 
 
 //ADDING QUESTIONS
-=======
->>>>>>> cd818222
 function questionHTML(question){
     return `
     <div class="box question" data-question="${question.id}">
@@ -398,16 +395,9 @@
 
 function loadTenQuestions() {
     let lastQuestion = document.querySelector('section#question-list').lastElementChild.getAttribute('data-question');
-<<<<<<< HEAD
     for (let i=1; i<11; i++) {
         let nextQuestion = lastQuestion - i;
         if (nextQuestion < 0) {
-=======
-    // lastQuestion = 1
-    for (let i=1; i<11; i++) {
-        let nextQuestion = lastQuestion-i;
-        if (nextQuestion < 51) {
->>>>>>> cd818222
             $('#loader').remove();
             
             
