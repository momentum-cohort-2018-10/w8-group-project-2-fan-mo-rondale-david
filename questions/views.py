from django.shortcuts import render, redirect
from django.contrib.auth.decorators import login_required
from django.contrib.auth.forms import PasswordChangeForm
from questions.forms import EditProfileForm
from django.views.generic.list import ListView
from questions.models import Question
from django.contrib.contenttypes.models import ContentType
from django.http import HttpResponse
from django.template.loader import render_to_string
from django.core.mail import EmailMessage


class QuestionListView(ListView):
    paginate_by = 10
    template_name = 'index.html'

    def get_queryset(self):
        if self.request.user.is_authenticated:
            user_id = self.request.user.id
            question = ContentType.objects.get(model='question').id

            queryset = Question.objects.raw(
                'SELECT q.*, s.id AS star, u.username AS author_name, '
                'Count(ans.question_id) as answer_count '
                'from questions_question q '
                'LEFT JOIN (SELECT * FROM questions_starreditem '
                'WHERE content_type_id = %s and user_id = %s) '
                's ON q.id = s.object_id '
                'LEFT JOIN (SELECT u.id, u.username from questions_user u) '
                'u on q.author_id = u.id '
                'INNER JOIN (SELECT ans.question_id '
                'from questions_answer ans) '
                'ans on q.id = ans.question_id '
                'GROUP BY q.id, s.id, u.username '
                'ORDER BY q.created_at DESC', (
                    question,
                    user_id
                    )).prefetch_related('answers').prefetch_related('resolved')

        else:
            queryset = Question.objects.all().prefetch_related('answers')
        return queryset

<<<<<<< HEAD
    def get_context_data(self, **kwargs):
        context = super().get_context_data(**kwargs)
        user_id = self.request.user.id
        answer = ContentType.objects.get(model='answer').id

        context['answers'] = Answer.objects.raw(
                'SELECT a.*, s.id AS star, u.username AS author_name '
                'from questions_answer a '
                'LEFT JOIN (SELECT * FROM questions_starreditem '
                'WHERE content_type_id = %s and user_id = %s) '
                's ON a.id = s.object_id '
                'LEFT JOIN (SELECT u.id, u.username from questions_user u) '
                'u on a.author_id = u.id', (
                    answer,
                    user_id
                    ))
        return context

# def email_one(request):
#     subject = "You've got Answers"
#     to = ['david@davidlndean.com']
#     from_email = 'questionbox18@gmail.com'

#     ctx = {
#         'question.author_name': 'John',
#     }

#     message = render_to_string('question/email/email.txt', ctx)

#     EmailMessage(subject, message, from_email+from_email).send()

#     return HttpResponse['email_one']
=======
>>>>>>> 2d79b491

@login_required
def profile(request):
    return render(request, 'registration/profile.html')


def edit_profile(request):
    if request.method == 'POST':
        form = EditProfileForm(request.POST, instance=request.user)

        if form.is_valid():
            form.save()
            return redirect('profile')
    else:
        form = EditProfileForm(instance=request.user)
        args = {'form': form}
        return render(request, 'registration/edit_profile.html', args)


def change_password(request):
    if request.method == 'POST':
        form = PasswordChangeForm(data=request.POST, user=request.user)

        if form.is_valid():
            form.save()
            return redirect('profile')
        else:
            return redirect('change_password')

    else:
        form = PasswordChangeForm(user=request.user)

        args = {'form': form}
        return render(request, 'registration/change_password.html', args)<|MERGE_RESOLUTION|>--- conflicted
+++ resolved
@@ -32,50 +32,14 @@
                 'from questions_answer ans) '
                 'ans on q.id = ans.question_id '
                 'GROUP BY q.id, s.id, u.username '
-                'ORDER BY q.created_at DESC', (
-                    question,
-                    user_id
-                    )).prefetch_related('answers').prefetch_related('resolved')
+                'ORDER BY q.created_at DESC',
+                (question, user_id
+                 )).prefetch_related('answers').prefetch_related('resolved')
 
         else:
             queryset = Question.objects.all().prefetch_related('answers')
         return queryset
 
-<<<<<<< HEAD
-    def get_context_data(self, **kwargs):
-        context = super().get_context_data(**kwargs)
-        user_id = self.request.user.id
-        answer = ContentType.objects.get(model='answer').id
-
-        context['answers'] = Answer.objects.raw(
-                'SELECT a.*, s.id AS star, u.username AS author_name '
-                'from questions_answer a '
-                'LEFT JOIN (SELECT * FROM questions_starreditem '
-                'WHERE content_type_id = %s and user_id = %s) '
-                's ON a.id = s.object_id '
-                'LEFT JOIN (SELECT u.id, u.username from questions_user u) '
-                'u on a.author_id = u.id', (
-                    answer,
-                    user_id
-                    ))
-        return context
-
-# def email_one(request):
-#     subject = "You've got Answers"
-#     to = ['david@davidlndean.com']
-#     from_email = 'questionbox18@gmail.com'
-
-#     ctx = {
-#         'question.author_name': 'John',
-#     }
-
-#     message = render_to_string('question/email/email.txt', ctx)
-
-#     EmailMessage(subject, message, from_email+from_email).send()
-
-#     return HttpResponse['email_one']
-=======
->>>>>>> 2d79b491
 
 @login_required
 def profile(request):
