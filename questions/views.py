--- conflicted
+++ resolved
@@ -1,19 +1,15 @@
 from django.shortcuts import render, redirect
 from django.contrib.auth.decorators import login_required
-<<<<<<< HEAD
 from django.contrib.auth.forms import UserCreationForm, AuthenticationForm, PasswordChangeForm
 from questions.forms import EditProfileForm
-=======
 from django.views.generic.list import ListView
 from questions.models import Question
->>>>>>> cb9f2263
 
 
 class QuestionListView(ListView):
     paginate_by = 10
     template_name = 'index.html'
 
-<<<<<<< HEAD
 
 def register(request):
     """
@@ -26,7 +22,6 @@
             form.save()
             login(request, user)
             return redirect('home')
-=======
     def get_queryset(self):
         if self.request.user.is_authenticated:
             user_id = self.request.user.id
@@ -37,13 +32,11 @@
                 'WHERE content_type_id = 8 and user_id = %s) '
                 's ON q.id = s.object_id', (user_id,)
                 ).prefetch_related('answers')
->>>>>>> cb9f2263
         else:
             queryset = Question.objects.all().prefetch_related('answers')
 
         return queryset
 
-<<<<<<< HEAD
 def login(request):
     if request.method == 'POST':
         form = AuthenticationForm(request.POST)
@@ -57,8 +50,6 @@
         return render(request, 'login.html', {
             'form': form
         })
-=======
->>>>>>> cb9f2263
 
 @login_required
 def profile(request):
