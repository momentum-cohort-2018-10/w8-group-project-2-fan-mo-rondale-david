from django.shortcuts import render, redirect
from django.contrib.auth.decorators import login_required
from django.contrib.auth.forms import PasswordChangeForm
from questions.forms import EditProfileForm
from django.views.generic.list import ListView
from questions.models import Question
from django.contrib.contenttypes.models import ContentType
from django.http import HttpResponse
from django.template.loader import render_to_string
from django.core.mail import EmailMessage


class QuestionListView(ListView):
    paginate_by = 10
    template_name = 'index.html'
    queryset = Question.objects.all()
    

<<<<<<< HEAD
    def get_queryset(self):
        if self.request.user.is_authenticated:
            user_id = self.request.user.id
            question = ContentType.objects.get(model='question').id

            queryset = Question.objects.raw(
                'SELECT q.*, s.id AS star, u.username AS author_name, '
                'Count(ans.question_id) as answer_count '
                'from questions_question q '
                'LEFT JOIN (SELECT * FROM questions_starreditem '
                'WHERE content_type_id = %s and user_id = %s) '
                's ON q.id = s.object_id '
                'LEFT JOIN (SELECT u.id, u.username from questions_user u) '
                'u on q.author_id = u.id '
                'INNER JOIN (SELECT ans.question_id '
                'from questions_answer ans) '
                'ans on q.id = ans.question_id '
                'GROUP BY q.id, s.id, u.username '
                'ORDER BY q.created_at DESC',
                (question, user_id
                 )).prefetch_related('answers').prefetch_related('resolved')

        else:
            queryset = Question.objects.all().prefetch_related('answers')
        return queryset
=======
>>>>>>> ecb71a8b


@login_required
def profile(request):
    return render(request, 'registration/profile.html')


def edit_profile(request):
    if request.method == 'POST':
        form = EditProfileForm(request.POST, instance=request.user)

        if form.is_valid():
            form.save()
            return redirect('profile')
    else:
        form = EditProfileForm(instance=request.user)
        args = {'form': form}
        return render(request, 'registration/edit_profile.html', args)


def change_password(request):
    if request.method == 'POST':
        form = PasswordChangeForm(data=request.POST, user=request.user)

        if form.is_valid():
            form.save()
            return redirect('profile')
        else:
            return redirect('change_password')

    else:
        form = PasswordChangeForm(user=request.user)

        args = {'form': form}
        return render(request, 'registration/change_password.html', args)<|MERGE_RESOLUTION|>--- conflicted
+++ resolved
@@ -14,36 +14,6 @@
     paginate_by = 10
     template_name = 'index.html'
     queryset = Question.objects.all()
-    
-
-<<<<<<< HEAD
-    def get_queryset(self):
-        if self.request.user.is_authenticated:
-            user_id = self.request.user.id
-            question = ContentType.objects.get(model='question').id
-
-            queryset = Question.objects.raw(
-                'SELECT q.*, s.id AS star, u.username AS author_name, '
-                'Count(ans.question_id) as answer_count '
-                'from questions_question q '
-                'LEFT JOIN (SELECT * FROM questions_starreditem '
-                'WHERE content_type_id = %s and user_id = %s) '
-                's ON q.id = s.object_id '
-                'LEFT JOIN (SELECT u.id, u.username from questions_user u) '
-                'u on q.author_id = u.id '
-                'INNER JOIN (SELECT ans.question_id '
-                'from questions_answer ans) '
-                'ans on q.id = ans.question_id '
-                'GROUP BY q.id, s.id, u.username '
-                'ORDER BY q.created_at DESC',
-                (question, user_id
-                 )).prefetch_related('answers').prefetch_related('resolved')
-
-        else:
-            queryset = Question.objects.all().prefetch_related('answers')
-        return queryset
-=======
->>>>>>> ecb71a8b
 
 
 @login_required
