--- conflicted
+++ resolved
@@ -3,14 +3,10 @@
 from django.contrib.auth.forms import PasswordChangeForm
 from questions.forms import EditProfileForm
 from django.views.generic.list import ListView
-<<<<<<< HEAD
-from questions.models import Question
 from django.contrib.auth import update_session_auth_hash
-=======
 from questions.models import Question, Answer
 from django.contrib.contenttypes.models import ContentType
 
->>>>>>> 5f432abc
 
 class QuestionListView(ListView):
     paginate_by = 10
@@ -19,12 +15,8 @@
     def get_queryset(self):
         if self.request.user.is_authenticated:
             user_id = self.request.user.id
-<<<<<<< HEAD
-            is_starred = False                                                  #Move to question_detail view
-=======
             question = ContentType.objects.get(model='question').id
 
->>>>>>> 5f432abc
             queryset = Question.objects.raw(
                 'SELECT q.*, s.id AS star, u.username AS author_name '
                 'from questions_question q '
@@ -42,14 +34,6 @@
             queryset = Question.objects.all().prefetch_related('answers')
         return queryset
 
-<<<<<<< HEAD
-        if question.starred.filter(id=request.user.id).exists():                  #Move to question_detail view
-            is_starred = True
-
-        context = {
-            'is_starred': is_starred,                                           #Move to question_detail view
-        }
-=======
     def get_context_data(self, **kwargs):
         context = super().get_context_data(**kwargs)
         user_id = self.request.user.id
@@ -68,7 +52,6 @@
                     ))
         return context
 
->>>>>>> 5f432abc
 
 @login_required
 def profile(request):
